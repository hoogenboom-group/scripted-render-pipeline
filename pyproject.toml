--- conflicted
+++ resolved
@@ -8,11 +8,7 @@
 authors = [
   { name="thopp-tudelft", email="t.r.hoppener@tudelft.nl" },
 ]
-<<<<<<< HEAD
-license = {text = "GPLv3+"}
-=======
 license = "GPL-3.0-or-later"
->>>>>>> c316f457
 keywords = [
   "image processing",
   "volume reconstruction",
